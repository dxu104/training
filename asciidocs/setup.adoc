--- conflicted
+++ resolved
@@ -124,15 +124,9 @@
 
 === Gitpod resources
 
-<<<<<<< HEAD
 - Gitpod gives you 50 hours of free environment runtime per month.
 - It includes up to 16 CPUs and 30GB of workspace.
 - Gitpod will time out after 30 minutes. However, changes are saved for up to 2 weeks (see the next section for reopening a timed out session).
-=======
-- Gitpod gives you up to 50 hours per month to run the environment for free.
-- It includes up to 16 cpus and 30GB of workspace.
-- Gitpod will timeout after 30 minutes. However any changes are saved for up to two weeks (see next section for reopening a timed out session).
->>>>>>> faf5b779
 
 See https://www.gitpod.io[gitpod.io] for more details.
 
@@ -161,11 +155,7 @@
 
 However, Nextflow is constantly evolving as we make improvements and fix bugs.
 
-<<<<<<< HEAD
 The latest releases can be viewed on GitHub https://github.com/nextflow-io/nextflow[here].
-=======
-It is worth checking out the latest releases on GitHub https://github.com/nextflow-io/nextflow[here].
->>>>>>> faf5b779
 
 If you want to use a specific version of Nextflow, you can set the NXF_VER variable as shown below:
 
